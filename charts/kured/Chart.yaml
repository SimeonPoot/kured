--- conflicted
+++ resolved
@@ -2,11 +2,7 @@
 appVersion: "1.7.0"
 description: A Helm chart for kured
 name: kured
-<<<<<<< HEAD
 version: 2.5.0
-=======
-version: 2.4.2
->>>>>>> d2c9ef8c
 home: https://github.com/weaveworks/kured
 maintainers:
   - name: ckotzbauer
